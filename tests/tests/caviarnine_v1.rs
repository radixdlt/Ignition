#![allow(clippy::arithmetic_side_effects)]

use tests::prelude::*;

#[test]
fn can_open_a_simple_position_against_a_caviarnine_pool(
) -> Result<(), RuntimeError> {
    // Arrange
    let Environment {
        environment: ref mut env,
        mut protocol,
        caviarnine_v1,
        resources,
        ..
    } = ScryptoTestEnv::new()?;
    protocol
        .ignition
        .set_maximum_allowed_price_difference_percentage(dec!(0.50), env)?;

    let bitcoin_bucket =
        ResourceManager(resources.bitcoin).mint_fungible(dec!(100), env)?;

    // Act
    let rtn = protocol.ignition.open_liquidity_position(
        FungibleBucket(bitcoin_bucket),
        caviarnine_v1.pools.bitcoin.try_into().unwrap(),
        LockupPeriod::from_months(6).unwrap(),
        env,
    );

    // Assert
    let _ = rtn.expect("Should succeed!");

    Ok(())
}

#[test]
fn liquidity_receipt_information_can_be_read_through_adapter(
) -> Result<(), RuntimeError> {
    // Arrange
    let Environment {
        environment: ref mut env,
        mut protocol,
        mut caviarnine_v1,
        resources,
        ..
    } = ScryptoTestEnv::new()?;
    protocol
        .ignition
        .set_maximum_allowed_price_difference_percentage(dec!(0.50), env)?;

    let bitcoin_bucket =
        ResourceManager(resources.bitcoin).mint_fungible(dec!(100), env)?;

    let (receipt, ..) = protocol.ignition.open_liquidity_position(
        FungibleBucket(bitcoin_bucket),
        caviarnine_v1.pools.bitcoin.try_into().unwrap(),
        LockupPeriod::from_months(6).unwrap(),
        env,
    )?;

    // Act
    let data = caviarnine_v1.adapter.liquidity_receipt_data(
        NonFungibleGlobalId::new(
            receipt.0.resource_address(env)?,
            receipt
                .0
                .non_fungible_local_ids(env)?
                .first()
                .unwrap()
                .clone(),
        ),
        env,
    )?;

    // Assert
    assert_eq!(
        data.adapter_specific_information.bin_contributions.len(),
        61
    );

    Ok(())
}

#[test]
fn can_open_a_liquidity_position_in_caviarnine_that_fits_into_fee_limits() {
    // Arrange
    let ScryptoUnitEnv {
        environment: mut test_runner,
        resources,
        protocol,
        caviarnine_v1,
        ..
    } = ScryptoUnitEnv::new_with_configuration(Configuration {
        maximum_allowed_relative_price_difference: dec!(0.03),
        ..Default::default()
    });
    let (_, private_key, account_address, _) = protocol.protocol_owner_badge;

    test_runner
        .execute_manifest(
            ManifestBuilder::new()
                .lock_fee_from_faucet()
                .mint_fungible(resources.bitcoin, dec!(100_000_000_000_000))
                .try_deposit_entire_worktop_or_abort(account_address, None)
                .build(),
            vec![],
        )
        .expect_commit_success();

    test_runner
        .execute_manifest_with_enabled_modules(
            ManifestBuilder::new()
                .lock_fee_from_faucet()
                .withdraw_from_account(
                    account_address,
                    resources.bitcoin,
                    dec!(100_000),
                )
                .take_all_from_worktop(resources.bitcoin, "bitcoin")
                .with_bucket("bitcoin", |builder, bucket| {
                    builder.call_method(
                        protocol.ignition,
                        "open_liquidity_position",
                        (
                            bucket,
                            caviarnine_v1.pools.bitcoin,
                            LockupPeriod::from_months(6).unwrap(),
                        ),
                    )
                })
                .try_deposit_entire_worktop_or_abort(account_address, None)
                .build(),
            EnabledModules::for_test_transaction()
                & !EnabledModules::AUTH
                & !EnabledModules::COSTING,
        )
        .expect_commit_success();

    // Act
    let receipt = test_runner.construct_and_execute_notarized_transaction(
        ManifestBuilder::new()
            .lock_fee_from_faucet()
            .withdraw_from_account(
                account_address,
                resources.bitcoin,
                dec!(100_000),
            )
            .take_all_from_worktop(resources.bitcoin, "bitcoin")
            .with_bucket("bitcoin", |builder, bucket| {
                builder.call_method(
                    protocol.ignition,
                    "open_liquidity_position",
                    (
                        bucket,
                        caviarnine_v1.pools.bitcoin,
                        LockupPeriod::from_months(6).unwrap(),
                    ),
                )
            })
            .try_deposit_entire_worktop_or_abort(account_address, None)
            .build(),
        &private_key,
    );

    // Assert
    receipt.expect_commit_success();
    let TransactionFeeSummary {
        total_execution_cost_in_xrd,
        ..
    } = receipt.fee_summary;
    println!(
        "Execution cost to open a position: {} XRD",
        total_execution_cost_in_xrd
    );

    assert!(total_execution_cost_in_xrd <= dec!(4.8))
}

#[test]
fn can_close_a_liquidity_position_in_caviarnine_that_fits_into_fee_limits() {
    // Arrange
    let ScryptoUnitEnv {
        environment: mut test_runner,
        resources,
        protocol,
        caviarnine_v1,
        ..
    } = ScryptoUnitEnv::new_with_configuration(Configuration {
        maximum_allowed_relative_price_difference: dec!(0.03),
        ..Default::default()
    });
    let (_, private_key, account_address, _) = protocol.protocol_owner_badge;

    test_runner
        .execute_manifest(
            ManifestBuilder::new()
                .lock_fee_from_faucet()
                .mint_fungible(resources.bitcoin, dec!(100_000_000_000_000))
                .try_deposit_entire_worktop_or_abort(account_address, None)
                .build(),
            vec![],
        )
        .expect_commit_success();

    for _ in 0..2 {
        test_runner
            .execute_manifest_with_enabled_modules(
                ManifestBuilder::new()
                    .lock_fee_from_faucet()
                    .withdraw_from_account(
                        account_address,
                        resources.bitcoin,
                        dec!(100_000),
                    )
                    .take_all_from_worktop(resources.bitcoin, "bitcoin")
                    .with_bucket("bitcoin", |builder, bucket| {
                        builder.call_method(
                            protocol.ignition,
                            "open_liquidity_position",
                            (
                                bucket,
                                caviarnine_v1.pools.bitcoin,
                                LockupPeriod::from_months(6).unwrap(),
                            ),
                        )
                    })
                    .try_deposit_entire_worktop_or_abort(account_address, None)
                    .build(),
                EnabledModules::for_test_transaction()
                    & !EnabledModules::AUTH
                    & !EnabledModules::COSTING,
            )
            .expect_commit_success();
    }

    let current_time = test_runner.get_current_time(TimePrecisionV2::Minute);
    let maturity_instant = current_time
        .add_seconds(*LockupPeriod::from_months(6).unwrap().seconds() as i64)
        .unwrap();
    {
        let db = test_runner.substate_db_mut();
        let mut writer = SystemDatabaseWriter::new(db);

        writer
            .write_typed_object_field(
                CONSENSUS_MANAGER.as_node_id(),
                ModuleId::Main,
                ConsensusManagerField::ProposerMilliTimestamp.field_index(),
                ConsensusManagerProposerMilliTimestampFieldPayload::from_content_source(
                    ProposerMilliTimestampSubstate { epoch_milli: maturity_instant.seconds_since_unix_epoch * 1000  }
                ),
            )
            .unwrap();

        writer
            .write_typed_object_field(
                CONSENSUS_MANAGER.as_node_id(),
                ModuleId::Main,
                ConsensusManagerField::ProposerMinuteTimestamp.field_index(),
                ConsensusManagerProposerMinuteTimestampFieldPayload::from_content_source(
                    ProposerMinuteTimestampSubstate {
                        epoch_minute: i32::try_from(maturity_instant.seconds_since_unix_epoch / 60).unwrap(),
                    }
                ),
            )
            .unwrap();
    }

    test_runner
        .execute_manifest_without_auth(
            ManifestBuilder::new()
                .lock_fee_from_faucet()
                .call_method(
                    protocol.oracle,
                    "set_price",
                    (resources.bitcoin, XRD, dec!(1)),
                )
                .build(),
        )
        .expect_commit_success();

    // Act
    let receipt = test_runner.construct_and_execute_notarized_transaction(
        ManifestBuilder::new()
            .lock_fee_from_faucet()
            .withdraw_from_account(
                account_address,
                caviarnine_v1.liquidity_receipt,
                dec!(1),
            )
            .take_all_from_worktop(caviarnine_v1.liquidity_receipt, "receipt")
            .with_bucket("receipt", |builder, bucket| {
                builder.call_method(
                    protocol.ignition,
                    "close_liquidity_position",
                    (bucket,),
                )
            })
            .try_deposit_entire_worktop_or_abort(account_address, None)
            .build(),
        &private_key,
    );

    // Assert
    receipt.expect_commit_success();
    let TransactionFeeSummary {
        total_execution_cost_in_xrd,
        ..
    } = receipt.fee_summary;
    println!(
        "Execution cost to close a position: {} XRD",
        total_execution_cost_in_xrd
    );

    assert!(total_execution_cost_in_xrd <= dec!(4.8))
}

#[test]
fn contributions_directly_to_caviarnine_could_fail_due_to_bucket_order(
) -> Result<(), RuntimeError> {
    // Arrange
    let mut results = Vec::<bool>::new();
    for order in [true, false] {
        // Arrange
        let Environment {
            environment: ref mut env,
            resources,
            mut caviarnine_v1,
            ..
        } = ScryptoTestEnv::new()?;

        let xrd_bucket = ResourceManager(XRD).mint_fungible(dec!(1), env)?;
        let bitcoin_bucket =
            ResourceManager(resources.bitcoin).mint_fungible(dec!(1), env)?;
        let buckets = if order {
            (xrd_bucket, bitcoin_bucket)
        } else {
            (bitcoin_bucket, xrd_bucket)
        };

        // Act
        let result = caviarnine_v1.pools.bitcoin.add_liquidity(
            buckets.0,
            buckets.1,
            vec![(27000, dec!(1), dec!(1))],
            env,
        );
        results.push(result.is_ok());
    }

    // Assert
    assert_eq!(results.len(), 2);
    assert_eq!(results.iter().filter(|item| **item).count(), 1);
    assert_eq!(results.iter().filter(|item| !**item).count(), 1);

    Ok(())
}

#[test]
fn contributions_to_caviarnine_through_adapter_dont_fail_due_to_bucket_ordering(
) -> Result<(), RuntimeError> {
    // Arrange
    let mut results = Vec::<bool>::new();
    for order in [true, false] {
        // Arrange
        let Environment {
            environment: ref mut env,
            resources,
            mut caviarnine_v1,
            ..
        } = ScryptoTestEnv::new()?;

        let xrd_bucket = ResourceManager(XRD).mint_fungible(dec!(1), env)?;
        let bitcoin_bucket =
            ResourceManager(resources.bitcoin).mint_fungible(dec!(1), env)?;
        let buckets = if order {
            (xrd_bucket, bitcoin_bucket)
        } else {
            (bitcoin_bucket, xrd_bucket)
        };

        // Act
        let result = caviarnine_v1.adapter.open_liquidity_position(
            caviarnine_v1.pools.bitcoin.try_into().unwrap(),
            buckets,
            env,
        );
        results.push(result.is_ok());
    }

    // Assert
    assert_eq!(results.len(), 2);
    assert_eq!(results.iter().filter(|item| **item).count(), 2);

    Ok(())
}

#[test]
fn liquidity_receipt_includes_the_amount_of_liquidity_positions_we_expect_to_see(
) -> Result<(), RuntimeError> {
    // Arrange
    let Environment {
        environment: ref mut env,
        mut protocol,
        resources,
        caviarnine_v1,
        ..
    } = ScryptoTestEnv::new()?;
    protocol
        .ignition
        .set_maximum_allowed_price_difference_percentage(dec!(0.50), env)?;

    let bitcoin_bucket =
        ResourceManager(resources.bitcoin).mint_fungible(dec!(100), env)?;

    let (liquidity_receipt, _, _) = protocol.ignition.open_liquidity_position(
        FungibleBucket(bitcoin_bucket),
        caviarnine_v1.pools.bitcoin.try_into().unwrap(),
        LockupPeriod::from_months(6).unwrap(),
        env,
    )?;

    // Act
    let liquidity_receipt_data =
        ResourceManager(caviarnine_v1.liquidity_receipt)
            .get_non_fungible_data::<_, _, LiquidityReceipt<AnyValue>>(
                liquidity_receipt
                    .0
                    .non_fungible_local_ids(env)?
                    .first()
                    .unwrap()
                    .clone(),
                env,
            )?;

    // Assert
    let adapter_information = liquidity_receipt_data
        .adapter_specific_information
        .as_typed::<CaviarnineV1AdapterSpecificInformation>()
        .unwrap();
    assert_eq!(
        adapter_information.bin_contributions.len(),
        (PREFERRED_TOTAL_NUMBER_OF_HIGHER_AND_LOWER_BINS + 1) as usize
    );

    Ok(())
}

#[test]
fn contribution_amount_reported_in_receipt_nft_matches_caviarnine_state(
) -> Result<(), RuntimeError> {
    // Arrange
    let Environment {
        environment: ref mut env,
        mut protocol,
        caviarnine_v1,
        resources,
        ..
    } = ScryptoTestEnv::new()?;
    protocol
        .ignition
        .set_maximum_allowed_price_difference_percentage(dec!(0.50), env)?;

    let bitcoin_bucket =
        ResourceManager(resources.bitcoin).mint_fungible(dec!(100), env)?;

    // Act
    let (ignition_receipt, ..) = protocol.ignition.open_liquidity_position(
        FungibleBucket(bitcoin_bucket),
        caviarnine_v1.pools.bitcoin.try_into().unwrap(),
        LockupPeriod::from_months(6).unwrap(),
        env,
    )?;

    // Assert
    let ignition_receipt_global_id = {
        let local_id = ignition_receipt
            .0
            .non_fungible_local_ids(env)?
            .first()
            .unwrap()
            .clone();
        NonFungibleGlobalId::new(caviarnine_v1.liquidity_receipt, local_id)
    };
    let ignition_receipt_data =
        ResourceManager(caviarnine_v1.liquidity_receipt)
            .get_non_fungible_data::<_, _, LiquidityReceipt<AnyValue>>(
                ignition_receipt
                    .0
                    .non_fungible_local_ids(env)?
                    .first()
                    .unwrap()
                    .clone(),
                env,
            )?;

    let caviarnine_receipt = protocol
        .ignition
        .withdraw_pool_units(ignition_receipt_global_id, env)?;

    let mut caviarnine_reported_contributions =
        caviarnine_v1.pools.bitcoin.get_redemption_bin_values(
            caviarnine_receipt
                .non_fungible_local_ids(env)?
                .first()
                .unwrap()
                .clone(),
            env,
        )?;
    caviarnine_reported_contributions.sort_by(|a, b| a.0.cmp(&b.0));

    let adapter_reported_contributions = ignition_receipt_data
        .adapter_specific_information
        .as_typed::<CaviarnineV1AdapterSpecificInformation>()
        .unwrap()
        .contributions();

    assert_eq!(
        adapter_reported_contributions.len(),
        caviarnine_reported_contributions.len()
    );
    for (x, y) in adapter_reported_contributions
        .into_iter()
        .zip(caviarnine_reported_contributions)
    {
        assert_eq!(x.0, y.0);
        assert!(approximately_equals(x.1, y.1));
        assert!(approximately_equals(x.2, y.2));
    }

    Ok(())
}

#[test]
fn when_price_of_user_asset_stays_the_same_and_k_stays_the_same_the_output_is_the_same_amount_as_the_input(
) -> Result<(), RuntimeError> {
    non_strict_testing_of_fees(
        Movement::Same,
        Movement::Same,
        CloseLiquidityResult::SameAmount,
    )
}

#[test]
fn when_price_of_user_asset_stays_the_same_and_k_goes_down_the_output_is_the_same_amount_as_the_input(
) -> Result<(), RuntimeError> {
    non_strict_testing_of_fees(
        Movement::Down,
        Movement::Same,
        CloseLiquidityResult::SameAmount,
    )
}

#[test]
fn when_price_of_user_asset_stays_the_same_and_k_goes_up_the_output_is_the_same_amount_as_the_input(
) -> Result<(), RuntimeError> {
    non_strict_testing_of_fees(
        Movement::Up,
        Movement::Same,
        CloseLiquidityResult::SameAmount,
    )
}

#[test]
fn when_price_of_user_asset_goes_down_and_k_stays_the_same_the_user_gets_fees(
) -> Result<(), RuntimeError> {
    non_strict_testing_of_fees(
        Movement::Same,
        Movement::Down,
        CloseLiquidityResult::GetFees,
    )
}

#[test]
fn when_price_of_user_asset_goes_down_and_k_goes_down_the_user_gets_fees(
) -> Result<(), RuntimeError> {
    non_strict_testing_of_fees(
        Movement::Down,
        Movement::Down,
        CloseLiquidityResult::GetFees,
    )
}

#[test]
fn when_price_of_user_asset_goes_down_and_k_goes_up_the_user_gets_fees(
) -> Result<(), RuntimeError> {
    non_strict_testing_of_fees(
        Movement::Up,
        Movement::Down,
        CloseLiquidityResult::GetFees,
    )
}

#[test]
fn when_price_of_user_asset_goes_up_and_k_stays_the_same_the_user_gets_reimbursed(
) -> Result<(), RuntimeError> {
    non_strict_testing_of_fees(
        Movement::Same,
        Movement::Up,
        CloseLiquidityResult::Reimbursement,
    )
}

#[test]
fn when_price_of_user_asset_goes_up_and_k_goes_down_the_user_gets_reimbursed(
) -> Result<(), RuntimeError> {
    non_strict_testing_of_fees(
        Movement::Down,
        Movement::Up,
        CloseLiquidityResult::Reimbursement,
    )
}

#[test]
fn when_price_of_user_asset_goes_up_and_k_goes_up_the_user_gets_reimbursed(
) -> Result<(), RuntimeError> {
    non_strict_testing_of_fees(
        Movement::Up,
        Movement::Up,
        CloseLiquidityResult::Reimbursement,
    )
}

fn non_strict_testing_of_fees(
    protocol_coefficient: Movement,
    price_of_user_asset: Movement,
    result: CloseLiquidityResult,
) -> Result<(), RuntimeError> {
    let Environment {
        environment: ref mut env,
        mut protocol,
        mut caviarnine_v1,
        resources,
        ..
    } = ScryptoTestEnv::new()?;

    let pool_reported_price = caviarnine_v1
        .adapter
        .price(caviarnine_v1.pools.bitcoin.try_into().unwrap(), env)?;
    protocol.oracle.set_price(
        pool_reported_price.base,
        pool_reported_price.quote,
        pool_reported_price.price,
        env,
    )?;

    let bitcoin_amount_in = dec!(100);

    let bitcoin_bucket = ResourceManager(resources.bitcoin)
        .mint_fungible(bitcoin_amount_in, env)?;
    let (receipt, _, _) = protocol.ignition.open_liquidity_position(
        FungibleBucket(bitcoin_bucket),
        caviarnine_v1.pools.bitcoin.try_into().unwrap(),
        LockupPeriod::from_months(6).unwrap(),
        env,
    )?;

    let pool_units = caviarnine_v1
        .adapter
        .open_liquidity_position(
            caviarnine_v1.pools.bitcoin.try_into().unwrap(),
            (
                ResourceManager(resources.bitcoin)
                    .mint_fungible(dec!(100_000), env)?,
                ResourceManager(XRD).mint_fungible(dec!(100_000), env)?,
            ),
            env,
        )?
        .pool_units;

    match price_of_user_asset {
        // User asset price goes down - i.e., we inject it into the pool.
        Movement::Down => {
            let bitcoin_bucket = ResourceManager(resources.bitcoin)
                .mint_fungible(dec!(450_000_000), env)?;
            let _ = caviarnine_v1.pools.bitcoin.swap(bitcoin_bucket, env)?;
        }
        // The user asset price stays the same. We do not do anything.
        Movement::Same => {}
        // User asset price goes up - i.e., we reduce it in the pool.
        Movement::Up => {
            let xrd_bucket =
                ResourceManager(XRD).mint_fungible(dec!(450_000_000), env)?;
            let _ = caviarnine_v1.pools.bitcoin.swap(xrd_bucket, env)?;
        }
    }

    match protocol_coefficient {
        // Somebody claimed some portion of the pool
        Movement::Down => {
            let _ = caviarnine_v1
                .pools
                .bitcoin
                .remove_liquidity(pool_units, env)?;
        }
        // Nothing
        Movement::Same => {}
        // Somebody contributed to the pool some amount
        Movement::Up => {
            let _ = caviarnine_v1
                .adapter
                .open_liquidity_position(
                    caviarnine_v1.pools.bitcoin.try_into().unwrap(),
                    (
                        ResourceManager(resources.bitcoin)
                            .mint_fungible(dec!(100_000), env)?,
                        ResourceManager(XRD)
                            .mint_fungible(dec!(100_000), env)?,
                    ),
                    env,
                )?
                .pool_units;
        }
    }

    env.set_current_time(Instant::new(
        *LockupPeriod::from_months(12).unwrap().seconds() as i64,
    ));
    let pool_reported_price = caviarnine_v1
        .adapter
        .price(caviarnine_v1.pools.bitcoin.try_into().unwrap(), env)?;
    protocol.oracle.set_price(
        pool_reported_price.base,
        pool_reported_price.quote,
        pool_reported_price.price,
        env,
    )?;

    let buckets = IndexedBuckets::from_buckets(
        protocol.ignition.close_liquidity_position(receipt, env)?,
        env,
    )?;

    let bitcoin_amount_out = buckets
        .get(&resources.bitcoin)
        .map(|bucket| bucket.amount(env).unwrap())
        .unwrap_or_default()
        .checked_round(5, RoundingMode::ToPositiveInfinity)
        .unwrap();
    let xrd_amount_out = buckets
        .get(&XRD)
        .map(|bucket| bucket.amount(env).unwrap())
        .unwrap_or_default()
        .checked_round(5, RoundingMode::ToZero)
        .unwrap();

    match result {
        CloseLiquidityResult::GetFees => {
            // Bitcoin we get back must be strictly greater than what we put in.
            assert!(bitcoin_amount_out > bitcoin_amount_in);
            // When we get back fees we MUST not get back any XRD
            assert_eq!(xrd_amount_out, Decimal::ZERO)
        }
        CloseLiquidityResult::SameAmount => {
            // Bitcoin we get back must be strictly equal to what we put in.
            assert_eq!(bitcoin_amount_out, bitcoin_amount_in);
            // If we get back the same amount then we must NOT get back any XRD.
            assert_eq!(xrd_amount_out, Decimal::ZERO)
        }
        CloseLiquidityResult::Reimbursement => {
            // Bitcoin we get back must be less than what we put in.
            assert!(bitcoin_amount_out < bitcoin_amount_in);
            // We must get back SOME xrd.
            assert_ne!(xrd_amount_out, Decimal::ZERO);
        }
    }

    Ok(())
}

#[derive(Clone, Debug, PartialEq, Eq, PartialOrd, Ord, Hash)]
pub enum Movement {
    Down,
    Same,
    Up,
}

#[derive(Clone, Debug, PartialEq, Eq, PartialOrd, Ord, Hash)]
pub enum CloseLiquidityResult {
    GetFees,
    SameAmount,
    Reimbursement,
}

#[allow(clippy::arithmetic_side_effects)]
fn approximately_equals(a: Decimal, b: Decimal) -> bool {
    let difference = match (a == Decimal::ZERO, b == Decimal::ZERO) {
        (true, true) => dec!(0),
        (true, false) => (b - a).checked_abs().unwrap() / b,
        (false, true) => (b - a).checked_abs().unwrap() / a,
        (false, false) => (b - a).checked_abs().unwrap() / b,
    };
    difference <= dec!(0.000001)
}

#[test]
fn price_and_active_tick_reported_by_adapter_must_match_whats_reported_by_pool(
) -> Result<(), RuntimeError> {
    // Arrange
    let Environment {
        environment: ref mut env,
        mut caviarnine_v1,
        resources,
        ..
    } = ScryptoTestEnv::new()?;
    env.disable_limits_module();

    let bin_span = 100u32;
    for bin in (0u32..=54000u32).step_by(bin_span as usize) {
        let mut pool = CaviarnineV1PoolInterfaceScryptoTestStub::new(
            rule!(allow_all),
            rule!(allow_all),
            XRD,
            resources.bitcoin,
            bin_span,
            None,
            caviarnine_v1.package,
            env,
        )?;

        let bucket_x = ResourceManager(XRD).mint_fungible(dec!(100), env)?;
        let bucket_y =
            ResourceManager(resources.bitcoin).mint_fungible(dec!(100), env)?;

        let _ = pool.add_liquidity(
            bucket_x,
            bucket_y,
            vec![(bin, dec!(100), dec!(100))],
            env,
        )?;

        // Act
        let (adapter_reported_price, adapter_reported_active_tick) =
            caviarnine_v1
                .adapter
                .price_and_active_tick(
                    pool.try_into().unwrap(),
                    Some(PoolInformation {
                        bin_span,
                        resources: ResourceIndexedData {
                            resource_x: XRD,
                            resource_y: resources.bitcoin,
                        },
                    }),
                    env,
                )?
                .unwrap();

        // Assert
        let pool_reported_price = pool.get_price(env)?.unwrap();
        let pool_reported_active_tick = pool.get_active_tick(env)?.unwrap();
        assert_eq!(adapter_reported_price, pool_reported_price);
        assert_eq!(adapter_reported_active_tick, pool_reported_active_tick);
    }

    Ok(())
}

#[test]
fn positions_can_be_opened_at_current_price_and_closed_at_a_100x_price_decrease_on_100_bps_pools(
) {
    test_effect_of_price_action_on_fees(-100, 100)
}

fn test_effect_of_price_action_on_fees(multiplier: i32, bin_span: u32) {
    let ScryptoUnitEnv {
        environment: mut test_runner,
        resources,
        protocol,
        caviarnine_v1,
        ..
    } = ScryptoUnitEnv::new_with_configuration(Configuration {
        maximum_allowed_relative_price_difference: dec!(0.03),
        ..Default::default()
    });
    let (_, private_key, account_address, _) = protocol.protocol_owner_badge;

    let resource_x = XRD;
    let resource_y = resources.bitcoin;

    let pool_address = test_runner
        .execute_manifest(
            ManifestBuilder::new()
                .lock_fee_from_faucet()
                .caviarnine_v1_pool_new(
                    caviarnine_v1.package,
                    rule!(allow_all),
                    rule!(allow_all),
                    resource_x,
                    resource_y,
                    bin_span,
                    None,
                )
                .build(),
            vec![],
        )
        .expect_commit_success()
        .new_component_addresses()
        .first()
        .copied()
        .unwrap();

    // We're allowed to contribute to 200 bins. So, we will contribute to all of
    // them. This ensures that the maximum amount of price range is covered by
    // our liquidity.
    {
        let positions = vec![(27000u32, dec!(100_000_000), dec!(100_000_000))]
            .into_iter()
            .chain((1..=99).flat_map(|i| {
                vec![
                    (
                        27000 - i * bin_span,
                        dec!(0),
                        dec!(100_000_000) - Decimal::from(i),
                    ),
                    (
                        27000 + i * bin_span,
                        dec!(100_000_000) + Decimal::from(i),
                        dec!(0),
                    ),
                ]
            }))
            .collect::<Vec<_>>();
        let x_amount_required = positions
            .iter()
            .map(|v| v.1)
            .reduce(|acc, item| acc + item)
            .unwrap_or_default();
        let y_amount_required = positions
            .iter()
            .map(|v| v.2)
            .reduce(|acc, item| acc + item)
            .unwrap_or_default();

        test_runner
            .execute_manifest_with_enabled_modules(
                ManifestBuilder::new()
                    .mint_fungible(resource_x, x_amount_required)
                    .mint_fungible(resource_y, y_amount_required)
                    .take_all_from_worktop(resource_x, "resources_x")
                    .take_all_from_worktop(resource_y, "resources_y")
                    .with_name_lookup(|builder, namer| {
                        let resources_x = namer.bucket("resources_x");
                        let resources_y = namer.bucket("resources_y");

                        builder.caviarnine_v1_pool_add_liquidity(
                            pool_address,
                            resources_x,
                            resources_y,
                            positions,
                        )
                    })
                    .deposit_batch(account_address)
                    .build(),
                EnabledModules::for_notarized_transaction()
                    & !EnabledModules::AUTH
                    & !EnabledModules::COSTING,
            )
            .expect_commit_success();
    }

    // Adding this pool to Ignition.
    test_runner
        .execute_manifest_without_auth(
            ManifestBuilder::new()
                .lock_fee_from_faucet()
                .call_method(
                    protocol.ignition,
                    "add_allowed_pool",
                    (pool_address,),
                )
                .build(),
        )
        .expect_commit_success();

    // Adding this pool to Ignition.
    test_runner
        .execute_manifest_without_auth(
            ManifestBuilder::new()
                .lock_fee_from_faucet()
                .call_method(
                    protocol.ignition,
                    "add_allowed_pool",
                    (pool_address,),
                )
                .build(),
        )
        .expect_commit_success();

    // Updating the price in the Oracle component.
    let price = test_runner
        .execute_manifest(
            ManifestBuilder::new()
                .lock_fee_from_faucet()
                .caviarnine_v1_pool_get_price(pool_address)
                .build(),
            vec![],
        )
        .expect_commit_success()
        .output::<Option<Decimal>>(1)
        .unwrap();
    test_runner
        .execute_manifest_without_auth(
            ManifestBuilder::new()
                .lock_fee_from_faucet()
                .call_method(
                    protocol.oracle,
                    "set_price",
                    (resource_x, resource_y, price),
                )
                .call_method(
                    protocol.oracle,
                    "set_price",
                    (resource_y, resource_x, 1 / price),
                )
                .build(),
        )
        .expect_commit_success();

    // Minting some of the resource and depositing them into the user's
    // account.
    test_runner
        .execute_manifest_without_auth(
            ManifestBuilder::new()
                .lock_fee_from_faucet()
                .mint_fungible(resource_y, dec!(100_000))
                .deposit_batch(account_address)
                .build(),
        )
        .expect_commit_success();

    let receipt = test_runner.construct_and_execute_notarized_transaction(
        ManifestBuilder::new()
            .lock_fee(account_address, dec!(10))
            .withdraw_from_account(account_address, resource_y, dec!(1000))
            .take_all_from_worktop(resource_y, "bucket")
            .with_bucket("bucket", |builder, bucket| {
                builder.call_method(
                    protocol.ignition,
                    "open_liquidity_position",
                    (
                        bucket,
                        pool_address,
                        LockupPeriod::from_months(6).unwrap(),
                    ),
                )
            })
            .deposit_batch(account_address)
            .build(),
        &private_key,
    );
    receipt.expect_commit_success();
    println!(
        "Open - Multiplier = {}x, Bin Span = {}, Cost = {} XRD, Execution Cost = {} XRD",
        multiplier,
        bin_span,
        receipt.fee_summary.total_cost(),
        receipt.fee_summary.total_execution_cost_in_xrd
    );

    // Set the current time to be 6 months from now.
    {
        let current_time =
            test_runner.get_current_time(TimePrecisionV2::Minute);
        let maturity_instant =
            current_time
                .add_seconds(
                    *LockupPeriod::from_months(6).unwrap().seconds() as i64
                )
                .unwrap();
        let db = test_runner.substate_db_mut();
        let mut writer = SystemDatabaseWriter::new(db);

        writer
            .write_typed_object_field(
                CONSENSUS_MANAGER.as_node_id(),
                ModuleId::Main,
                ConsensusManagerField::ProposerMilliTimestamp.field_index(),
                ConsensusManagerProposerMilliTimestampFieldPayload::from_content_source(
                    ProposerMilliTimestampSubstate {
                        epoch_milli: maturity_instant.seconds_since_unix_epoch * 1000,
                    },
                ),
            )
            .unwrap();

        writer
            .write_typed_object_field(
                CONSENSUS_MANAGER.as_node_id(),
                ModuleId::Main,
                ConsensusManagerField::ProposerMinuteTimestamp.field_index(),
                ConsensusManagerProposerMinuteTimestampFieldPayload::from_content_source(
                    ProposerMinuteTimestampSubstate {
                        epoch_minute: i32::try_from(
                            maturity_instant.seconds_since_unix_epoch / 60,
                        )
                        .unwrap(),
                    },
                ),
            )
            .unwrap();
    }

    // Move the price according to the specified multiplier
    let new_price = if multiplier.is_positive() {
        let target_price = price * multiplier;
        let input_resource = resource_y;
        let amount_in_each_swap = dec!(100_000_000);

        let mut new_price = price;
        while new_price < target_price {
            let reported_price = test_runner
                .execute_manifest_without_auth(
                    ManifestBuilder::new()
                        .lock_fee_from_faucet()
                        .mint_fungible(input_resource, amount_in_each_swap)
                        .take_all_from_worktop(input_resource, "bucket")
                        .with_bucket("bucket", |builder, bucket| {
                            builder
                                .caviarnine_v1_pool_swap(pool_address, bucket)
                        })
                        .deposit_batch(account_address)
                        .caviarnine_v1_pool_get_price(pool_address)
                        .build(),
                )
                .expect_commit_success()
                .output::<Option<Decimal>>(5)
                .unwrap();

            if reported_price == new_price {
                break;
            } else {
                new_price = reported_price
            }
        }

        new_price
    } else {
        let target_price = price / multiplier * dec!(-1);
        let input_resource = resource_x;
        let amount_in_each_swap = dec!(1_000_000_000);

        let mut new_price = price;
        while new_price > target_price {
            let reported_price = test_runner
                .execute_manifest_without_auth(
                    ManifestBuilder::new()
                        .lock_fee_from_faucet()
                        .mint_fungible(input_resource, amount_in_each_swap)
                        .take_all_from_worktop(input_resource, "bucket")
                        .with_bucket("bucket", |builder, bucket| {
                            builder
                                .caviarnine_v1_pool_swap(pool_address, bucket)
                        })
                        .deposit_batch(account_address)
                        .caviarnine_v1_pool_get_price(pool_address)
                        .build(),
                )
                .expect_commit_success()
                .output::<Option<Decimal>>(5)
                .unwrap();

            if reported_price == new_price {
                break;
            } else {
                new_price = reported_price
            }
        }

        new_price
    };

    // Submit the new price to the oracle
    test_runner
        .execute_manifest_without_auth(
            ManifestBuilder::new()
                .lock_fee_from_faucet()
                .call_method(
                    protocol.oracle,
                    "set_price",
                    (resource_x, resource_y, new_price),
                )
                .call_method(
                    protocol.oracle,
                    "set_price",
                    (resource_y, resource_x, 1 / new_price),
                )
                .build(),
        )
        .expect_commit_success();

    // Close the position
    let receipt = test_runner.construct_and_execute_notarized_transaction(
        ManifestBuilder::new()
            .lock_fee(account_address, dec!(10))
            .withdraw_from_account(
                account_address,
                caviarnine_v1.liquidity_receipt,
                dec!(1),
            )
            .take_all_from_worktop(caviarnine_v1.liquidity_receipt, "bucket")
            .with_bucket("bucket", |builder, bucket| {
                builder.call_method(
                    protocol.ignition,
                    "close_liquidity_position",
                    (bucket,),
                )
            })
            .deposit_batch(account_address)
            .build(),
        &private_key,
    );
    receipt.expect_commit_success();
    println!(
        "Close - Multiplier = {}x, Bin Span = {}, Cost = {} XRD, Execution Cost = {} XRD",
        multiplier,
        bin_span,
        receipt.fee_summary.total_cost(),
        receipt.fee_summary.total_execution_cost_in_xrd
    );
}

<<<<<<< HEAD
#[test]
fn user_resources_are_contributed_in_full_when_oracle_price_is_same_as_pool_price(
) -> Result<(), RuntimeError> {
=======
// Tests that the k in each of the bins we've contributed to is equal. We cant
// test for strict equality between them because of the loss of precision that
// happens between calculations. Therefore, we test that the standard deviation
// of the various `L` values is lower than 0.0001.
#[test]
fn k_is_equal_in_all_of_the_bins_contributed_to() -> Result<(), RuntimeError> {
>>>>>>> 416d6772
    // Arrange
    let Environment {
        environment: ref mut env,
        mut protocol,
        mut caviarnine_v1,
        resources,
        ..
    } = ScryptoTestEnv::new()?;
<<<<<<< HEAD

    let pool = ComponentAddress::try_from(caviarnine_v1.pools.bitcoin).unwrap();
    let user_resource = resources.bitcoin;

    let pool_price = caviarnine_v1.adapter.price(pool, env)?;
    protocol.oracle.set_price(
        pool_price.base,
        pool_price.quote,
        pool_price.price,
        env,
    )?;

    let user_resource_bucket =
        ResourceManager(user_resource).mint_fungible(dec!(100), env)?;

    // Act
    let (_, _, mut change) = protocol.ignition.open_liquidity_position(
        FungibleBucket(user_resource_bucket),
        pool,
=======
    protocol
        .ignition
        .set_maximum_allowed_price_difference_percentage(dec!(0.50), env)?;

    let bitcoin_bucket =
        ResourceManager(resources.bitcoin).mint_fungible(dec!(100), env)?;
    let pool = caviarnine_v1.pools.bitcoin;
    let bin_span = pool.get_bin_span(env)?;

    // Act
    let (receipt, ..) = protocol.ignition.open_liquidity_position(
        FungibleBucket(bitcoin_bucket),
        pool.try_into().unwrap(),
>>>>>>> 416d6772
        LockupPeriod::from_months(6).unwrap(),
        env,
    )?;

    // Assert
<<<<<<< HEAD
    assert_eq!(change.len(), 1);
    let change = change.pop().unwrap();

    let change_resource_address = change.resource_address(env)?;
    let change_amount = change.amount(env)?;
    assert_eq!(change_resource_address, user_resource);
    assert_eq!(
        change_amount,
        dec!(0),
        "Change != 0, Change is {}",
        change_amount
    );

    Ok(())
}

#[test]
fn user_resources_are_contributed_in_full_when_oracle_price_is_higher_than_pool_price(
) -> Result<(), RuntimeError> {
    // Arrange
    let Environment {
        environment: ref mut env,
        mut protocol,
        mut caviarnine_v1,
        resources,
        ..
    } = ScryptoTestEnv::new_with_configuration(Configuration {
        maximum_allowed_relative_price_difference: dec!(0.05),
        ..Default::default()
    })?;

    let pool = ComponentAddress::try_from(caviarnine_v1.pools.bitcoin).unwrap();
    let user_resource = resources.bitcoin;

    let pool_price = caviarnine_v1.adapter.price(pool, env)?;
    protocol.oracle.set_price(
        pool_price.base,
        pool_price.quote,
        pool_price.price * dec!(1.05),
        env,
    )?;

    let user_resource_bucket =
        ResourceManager(user_resource).mint_fungible(dec!(100), env)?;

    // Act
    let (_, _, mut change) = protocol.ignition.open_liquidity_position(
        FungibleBucket(user_resource_bucket),
        pool,
        LockupPeriod::from_months(6).unwrap(),
        env,
    )?;

    // Assert
    assert_eq!(change.len(), 1);
    let change = change.pop().unwrap();

    let change_resource_address = change.resource_address(env)?;
    let change_amount = change.amount(env)?;
    assert_eq!(change_resource_address, user_resource);
    assert_eq!(
        change_amount,
        dec!(0),
        "Change != 0, Change is {}",
        change_amount
    );

    Ok(())
}

#[test]
fn user_resources_are_contributed_in_full_when_oracle_price_is_lower_than_pool_price(
) -> Result<(), RuntimeError> {
    // Arrange
    let Environment {
        environment: ref mut env,
        mut protocol,
        mut caviarnine_v1,
        resources,
        ..
    } = ScryptoTestEnv::new_with_configuration(Configuration {
        maximum_allowed_relative_price_difference: dec!(0.05),
        ..Default::default()
    })?;

    let pool = ComponentAddress::try_from(caviarnine_v1.pools.bitcoin).unwrap();
    let user_resource = resources.bitcoin;

    let pool_price = caviarnine_v1.adapter.price(pool, env)?;
    protocol.oracle.set_price(
        pool_price.base,
        pool_price.quote,
        pool_price.price * dec!(0.96),
        env,
    )?;

    let user_resource_bucket =
        ResourceManager(user_resource).mint_fungible(dec!(100), env)?;

    // Act
    let (_, _, mut change) = protocol.ignition.open_liquidity_position(
        FungibleBucket(user_resource_bucket),
        pool,
        LockupPeriod::from_months(6).unwrap(),
        env,
    )?;

    // Assert
    assert_eq!(change.len(), 1);
    let change = change.pop().unwrap();

    let change_resource_address = change.resource_address(env)?;
    let change_amount = change.amount(env)?;
    assert_eq!(change_resource_address, user_resource);
    assert_eq!(
        change_amount,
        dec!(0),
        "Change != 0, Change is {}",
        change_amount
    );

=======
    let data = caviarnine_v1.adapter.liquidity_receipt_data(
        NonFungibleGlobalId::new(
            receipt.0.resource_address(env)?,
            receipt
                .0
                .non_fungible_local_ids(env)?
                .first()
                .unwrap()
                .clone(),
        ),
        env,
    )?;

    let bin_contributions_and_liquidity = data
        .adapter_specific_information
        .bin_contributions
        .into_iter()
        .map(|(tick, amount)| {
            let l = calculate_liquidity(
                amount,
                tick_to_spot(tick).unwrap(),
                tick_to_spot(tick + bin_span).unwrap(),
            )
            .unwrap();

            (tick, (amount, l))
        })
        .collect::<IndexMap<_, _>>();

    let average_liquidity = bin_contributions_and_liquidity
        .iter()
        .map(|(_, (_, liquidity))| *liquidity)
        .reduce(|acc, item| acc + item)
        .and_then(|value| {
            value.checked_div(bin_contributions_and_liquidity.len() as u32)
        })
        .unwrap();

    let standard_deviation = bin_contributions_and_liquidity
        .iter()
        .map(|(_, (_, liquidity))| *liquidity)
        .map(|liquidity| {
            (liquidity - average_liquidity).checked_powi(2).unwrap()
        })
        .reduce(|acc, item| acc + item)
        .and_then(|value| {
            value.checked_div(bin_contributions_and_liquidity.len() as u32)
        })
        .and_then(|value| value.checked_sqrt())
        .unwrap();

    assert!(standard_deviation <= dec!(0.0001));
>>>>>>> 416d6772
    Ok(())
}<|MERGE_RESOLUTION|>--- conflicted
+++ resolved
@@ -1221,18 +1221,12 @@
     );
 }
 
-<<<<<<< HEAD
-#[test]
-fn user_resources_are_contributed_in_full_when_oracle_price_is_same_as_pool_price(
-) -> Result<(), RuntimeError> {
-=======
 // Tests that the k in each of the bins we've contributed to is equal. We cant
 // test for strict equality between them because of the loss of precision that
 // happens between calculations. Therefore, we test that the standard deviation
 // of the various `L` values is lower than 0.0001.
 #[test]
 fn k_is_equal_in_all_of_the_bins_contributed_to() -> Result<(), RuntimeError> {
->>>>>>> 416d6772
     // Arrange
     let Environment {
         environment: ref mut env,
@@ -1241,27 +1235,6 @@
         resources,
         ..
     } = ScryptoTestEnv::new()?;
-<<<<<<< HEAD
-
-    let pool = ComponentAddress::try_from(caviarnine_v1.pools.bitcoin).unwrap();
-    let user_resource = resources.bitcoin;
-
-    let pool_price = caviarnine_v1.adapter.price(pool, env)?;
-    protocol.oracle.set_price(
-        pool_price.base,
-        pool_price.quote,
-        pool_price.price,
-        env,
-    )?;
-
-    let user_resource_bucket =
-        ResourceManager(user_resource).mint_fungible(dec!(100), env)?;
-
-    // Act
-    let (_, _, mut change) = protocol.ignition.open_liquidity_position(
-        FungibleBucket(user_resource_bucket),
-        pool,
-=======
     protocol
         .ignition
         .set_maximum_allowed_price_difference_percentage(dec!(0.50), env)?;
@@ -1275,135 +1248,11 @@
     let (receipt, ..) = protocol.ignition.open_liquidity_position(
         FungibleBucket(bitcoin_bucket),
         pool.try_into().unwrap(),
->>>>>>> 416d6772
         LockupPeriod::from_months(6).unwrap(),
         env,
     )?;
 
     // Assert
-<<<<<<< HEAD
-    assert_eq!(change.len(), 1);
-    let change = change.pop().unwrap();
-
-    let change_resource_address = change.resource_address(env)?;
-    let change_amount = change.amount(env)?;
-    assert_eq!(change_resource_address, user_resource);
-    assert_eq!(
-        change_amount,
-        dec!(0),
-        "Change != 0, Change is {}",
-        change_amount
-    );
-
-    Ok(())
-}
-
-#[test]
-fn user_resources_are_contributed_in_full_when_oracle_price_is_higher_than_pool_price(
-) -> Result<(), RuntimeError> {
-    // Arrange
-    let Environment {
-        environment: ref mut env,
-        mut protocol,
-        mut caviarnine_v1,
-        resources,
-        ..
-    } = ScryptoTestEnv::new_with_configuration(Configuration {
-        maximum_allowed_relative_price_difference: dec!(0.05),
-        ..Default::default()
-    })?;
-
-    let pool = ComponentAddress::try_from(caviarnine_v1.pools.bitcoin).unwrap();
-    let user_resource = resources.bitcoin;
-
-    let pool_price = caviarnine_v1.adapter.price(pool, env)?;
-    protocol.oracle.set_price(
-        pool_price.base,
-        pool_price.quote,
-        pool_price.price * dec!(1.05),
-        env,
-    )?;
-
-    let user_resource_bucket =
-        ResourceManager(user_resource).mint_fungible(dec!(100), env)?;
-
-    // Act
-    let (_, _, mut change) = protocol.ignition.open_liquidity_position(
-        FungibleBucket(user_resource_bucket),
-        pool,
-        LockupPeriod::from_months(6).unwrap(),
-        env,
-    )?;
-
-    // Assert
-    assert_eq!(change.len(), 1);
-    let change = change.pop().unwrap();
-
-    let change_resource_address = change.resource_address(env)?;
-    let change_amount = change.amount(env)?;
-    assert_eq!(change_resource_address, user_resource);
-    assert_eq!(
-        change_amount,
-        dec!(0),
-        "Change != 0, Change is {}",
-        change_amount
-    );
-
-    Ok(())
-}
-
-#[test]
-fn user_resources_are_contributed_in_full_when_oracle_price_is_lower_than_pool_price(
-) -> Result<(), RuntimeError> {
-    // Arrange
-    let Environment {
-        environment: ref mut env,
-        mut protocol,
-        mut caviarnine_v1,
-        resources,
-        ..
-    } = ScryptoTestEnv::new_with_configuration(Configuration {
-        maximum_allowed_relative_price_difference: dec!(0.05),
-        ..Default::default()
-    })?;
-
-    let pool = ComponentAddress::try_from(caviarnine_v1.pools.bitcoin).unwrap();
-    let user_resource = resources.bitcoin;
-
-    let pool_price = caviarnine_v1.adapter.price(pool, env)?;
-    protocol.oracle.set_price(
-        pool_price.base,
-        pool_price.quote,
-        pool_price.price * dec!(0.96),
-        env,
-    )?;
-
-    let user_resource_bucket =
-        ResourceManager(user_resource).mint_fungible(dec!(100), env)?;
-
-    // Act
-    let (_, _, mut change) = protocol.ignition.open_liquidity_position(
-        FungibleBucket(user_resource_bucket),
-        pool,
-        LockupPeriod::from_months(6).unwrap(),
-        env,
-    )?;
-
-    // Assert
-    assert_eq!(change.len(), 1);
-    let change = change.pop().unwrap();
-
-    let change_resource_address = change.resource_address(env)?;
-    let change_amount = change.amount(env)?;
-    assert_eq!(change_resource_address, user_resource);
-    assert_eq!(
-        change_amount,
-        dec!(0),
-        "Change != 0, Change is {}",
-        change_amount
-    );
-
-=======
     let data = caviarnine_v1.adapter.liquidity_receipt_data(
         NonFungibleGlobalId::new(
             receipt.0.resource_address(env)?,
@@ -1456,6 +1305,164 @@
         .unwrap();
 
     assert!(standard_deviation <= dec!(0.0001));
->>>>>>> 416d6772
+    Ok(())
+}
+
+#[test]
+fn user_resources_are_contributed_in_full_when_oracle_price_is_same_as_pool_price(
+) -> Result<(), RuntimeError> {
+    // Arrange
+    let Environment {
+        environment: ref mut env,
+        mut protocol,
+        mut caviarnine_v1,
+        resources,
+        ..
+    } = ScryptoTestEnv::new()?;
+
+    let pool = ComponentAddress::try_from(caviarnine_v1.pools.bitcoin).unwrap();
+    let user_resource = resources.bitcoin;
+
+    let pool_price = caviarnine_v1.adapter.price(pool, env)?;
+    protocol.oracle.set_price(
+        pool_price.base,
+        pool_price.quote,
+        pool_price.price,
+        env,
+    )?;
+
+    let user_resource_bucket =
+        ResourceManager(user_resource).mint_fungible(dec!(100), env)?;
+
+    // Act
+    let (_, _, mut change) = protocol.ignition.open_liquidity_position(
+        FungibleBucket(user_resource_bucket),
+        pool,
+        LockupPeriod::from_months(6).unwrap(),
+        env,
+    )?;
+
+    // Assert
+    assert_eq!(change.len(), 1);
+    let change = change.pop().unwrap();
+
+    let change_resource_address = change.resource_address(env)?;
+    let change_amount = change.amount(env)?;
+    assert_eq!(change_resource_address, user_resource);
+    assert_eq!(
+        change_amount,
+        dec!(0),
+        "Change != 0, Change is {}",
+        change_amount
+    );
+
+    Ok(())
+}
+
+#[test]
+fn user_resources_are_contributed_in_full_when_oracle_price_is_higher_than_pool_price(
+) -> Result<(), RuntimeError> {
+    // Arrange
+    let Environment {
+        environment: ref mut env,
+        mut protocol,
+        mut caviarnine_v1,
+        resources,
+        ..
+    } = ScryptoTestEnv::new_with_configuration(Configuration {
+        maximum_allowed_relative_price_difference: dec!(0.05),
+        ..Default::default()
+    })?;
+
+    let pool = ComponentAddress::try_from(caviarnine_v1.pools.bitcoin).unwrap();
+    let user_resource = resources.bitcoin;
+
+    let pool_price = caviarnine_v1.adapter.price(pool, env)?;
+    protocol.oracle.set_price(
+        pool_price.base,
+        pool_price.quote,
+        pool_price.price * dec!(1.05),
+        env,
+    )?;
+
+    let user_resource_bucket =
+        ResourceManager(user_resource).mint_fungible(dec!(100), env)?;
+
+    // Act
+    let (_, _, mut change) = protocol.ignition.open_liquidity_position(
+        FungibleBucket(user_resource_bucket),
+        pool,
+        LockupPeriod::from_months(6).unwrap(),
+        env,
+    )?;
+
+    // Assert
+    assert_eq!(change.len(), 1);
+    let change = change.pop().unwrap();
+
+    let change_resource_address = change.resource_address(env)?;
+    let change_amount = change.amount(env)?;
+    assert_eq!(change_resource_address, user_resource);
+    assert_eq!(
+        change_amount,
+        dec!(0),
+        "Change != 0, Change is {}",
+        change_amount
+    );
+
+    Ok(())
+}
+
+#[test]
+fn user_resources_are_contributed_in_full_when_oracle_price_is_lower_than_pool_price(
+) -> Result<(), RuntimeError> {
+    // Arrange
+    let Environment {
+        environment: ref mut env,
+        mut protocol,
+        mut caviarnine_v1,
+        resources,
+        ..
+    } = ScryptoTestEnv::new_with_configuration(Configuration {
+        maximum_allowed_relative_price_difference: dec!(0.05),
+        ..Default::default()
+    })?;
+
+    let pool = ComponentAddress::try_from(caviarnine_v1.pools.bitcoin).unwrap();
+    let user_resource = resources.bitcoin;
+
+    let pool_price = caviarnine_v1.adapter.price(pool, env)?;
+    protocol.oracle.set_price(
+        pool_price.base,
+        pool_price.quote,
+        pool_price.price * dec!(0.96),
+        env,
+    )?;
+
+    let user_resource_bucket =
+        ResourceManager(user_resource).mint_fungible(dec!(100), env)?;
+
+    // Act
+    let (_, _, mut change) = protocol.ignition.open_liquidity_position(
+        FungibleBucket(user_resource_bucket),
+        pool,
+        LockupPeriod::from_months(6).unwrap(),
+        env,
+    )?;
+
+    // Assert
+    assert_eq!(change.len(), 1);
+    let change = change.pop().unwrap();
+
+    let change_resource_address = change.resource_address(env)?;
+    let change_amount = change.amount(env)?;
+    assert_eq!(change_resource_address, user_resource);
+    assert_eq!(
+        change_amount,
+        dec!(0),
+        "Change != 0, Change is {}",
+        change_amount
+    );
+
     Ok(())
 }